--- conflicted
+++ resolved
@@ -18,7 +18,7 @@
               id="helpModelLabel"
               class="modal-title"
             >
-              <i class="far fa-question-circle mr-1" /> Help
+              <i class="far fa-question-circle mr-1"></i> Help
             </h5>
             <button
               type="button"
@@ -37,7 +37,7 @@
               <li>Click on an object ID in the tree view on the left to select it.</li>
               <li>Double-click on an object in the 3D view to select it.</li>
               <li>When an object is selected you see a card with it's information (oh, wow)!</li>
-              <li>Toggle the editing mode with the <i class="fas fa-pen mx-1 text-muted" /> icon to edit it. Then save the changes</li>
+              <li>Toggle the editing mode with the <i class="fas fa-pen mx-1 text-muted"></i> icon to edit it. Then save the changes</li>
               <li>Download the city model with your changes by clicking on <b>Download</b>.</li>
             </ul>
           </div>
@@ -62,7 +62,7 @@
               id="helpModelLabel"
               class="modal-title"
             >
-              <i class="fas fa-sliders-h mr-1" /> Settings
+              <i class="fas fa-sliders-h mr-1"></i> Settings
             </h5>
             <button
               type="button"
@@ -118,7 +118,7 @@
           data-toggle="modal"
           data-target="#helpModal"
         >
-          <i class="far fa-question-circle mr-1" /> Help
+          <i class="far fa-question-circle mr-1"></i> Help
         </button>
       </div>
     </nav>
@@ -134,16 +134,11 @@
               :with_versions="has_versions"
             />
           </div>
-<<<<<<< HEAD
-          <div class="d-none d-sm-block col-4 p-0 h-100">
-            <div class="h-100" v-show="active_sidebar == 'objects'">
-=======
           <div class="col-4 p-0 h-100">
             <div
               v-show="active_sidebar == 'objects'"
               class="h-100"
             >
->>>>>>> a68fc974
               <div class="h-100 d-flex flex-column">
                 <div class="p-3 shadow-sm">
                   <h5>
@@ -172,13 +167,13 @@
                       class="btn btn-primary col-auto"
                       @click="downloadModel()"
                     >
-                      <i class="fas fa-download mr-1" /> Download
+                      <i class="fas fa-download mr-1"></i> Download
                     </button>
                     <button
                       class="btn btn-danger col-auto ml-2"
                       @click="reset()"
                     >
-                      <i class="fas fa-times mr-1" /> Close
+                      <i class="fas fa-times mr-1"></i> Close
                     </button>
                   </div>
                 </div>
@@ -207,16 +202,11 @@
               />
             </div>
           </div>
-<<<<<<< HEAD
-          <div class="col-12 col-sm-8 col-lg-7 p-0 h-100">
-            <div class="col-auto m-2" style="position: absolute; z-index: 1">
-=======
           <div class="col-7 p-0 h-100">
             <div
               class="col-auto m-2"
               style="position: absolute; z-index: 1"
             >
->>>>>>> a68fc974
               <CityObjectCard
                 v-if="existsSelected"
                 :citymodel="activeCityModel"
@@ -254,7 +244,7 @@
                   class="card-link"
                   href="https://github.com/cityjson/ninja"
                   target="_blank"
-                ><i class="fab fa-github" /> ninja v0.4.0</a>
+                ><i class="fab fa-github"></i> ninja v0.4.0</a>
               </div>
             </div>
           </div>
@@ -262,19 +252,17 @@
       </div>
     </div>
     <div v-else>
-      <div class="container" style="width:75%; max-width: 680px">
+      <div
+        class="container"
+        style="width:75%; max-width: 680px"
+      >
         <div class="row">
           <main class="col-12 py-md-3 pl-md-5">
             <h2>File upload</h2>
             <p>Upload a CityJSON file to have fun!</p>
             <div class="input-group mb-3">
-<<<<<<< HEAD
-              <div class="custom-file">
-                <input type="file" class="custom-file-input" id="inputGroupFile01" ref="cityJSONFile" @change="selectedFile">
-                <label class="custom-file-label" for="inputGroupFile01">Click to browse or drop a CityJSON file here...</label>
-=======
               <div class="input-group-prepend">
-                <span class="input-group-text"><i class="fas fa-upload mr-1" /> Upload</span>
+                <span class="input-group-text"><i class="fas fa-upload mr-1"></i> Upload</span>
               </div>
               <div class="custom-file">
                 <input
@@ -288,7 +276,6 @@
                   class="custom-file-label"
                   for="inputGroupFile01"
                 >Choose file or drop it here...</label>
->>>>>>> a68fc974
               </div>
             </div>
             <div
@@ -322,204 +309,6 @@
 import _ from 'lodash';
 
 export default {
-<<<<<<< HEAD
-  name: 'app',
-  components: {
-    ColorEditor,
-    NinjaSidebar,
-    BranchSelector,
-    VersionList
-  },
-  data: function() {
-    return {
-      file_loaded: false,
-      search_term: "",
-      citymodel: {},
-      selected_objid: null,
-      loading: false,
-      error_message: null,
-      active_sidebar: 'objects', // objects/versions
-      has_versions: false,
-      active_branch: 'main',
-      active_version: null,
-      object_colors: {
-        "Building": 0x7497df,
-        "BuildingPart": 0x7497df,
-        "BuildingInstallation": 0x7497df,
-        "Bridge": 0x999999,
-        "BridgePart": 0x999999,
-        "BridgeInstallation": 0x999999,
-        "BridgeConstructionElement": 0x999999,
-        "CityObjectGroup": 0xffffb3,
-        "CityFurniture": 0xcc0000,
-        "GenericCityObject": 0xcc0000,
-        "LandUse": 0xffffb3,
-        "PlantCover": 0x39ac39,
-        "Railway": 0x000000,
-        "Road": 0x999999,
-        "SolitaryVegetationObject": 0x39ac39,
-        "TINRelief": 0xffdb99,
-        "TransportSquare": 0x999999,
-        "Tunnel": 0x999999,
-        "TunnelPart": 0x999999,
-        "TunnelInstallation": 0x999999,
-        "WaterBody": 0x4da6ff
-      },
-      background_color: 0xd9eefc
-    }
-  },
-  watch: {
-    selected_objid: function() {
-      if (this.selected_objid != null)
-      {
-        var card_id = $.escapeSelector(this.selected_objid);
-        $(`#${card_id}`)[0].scrollIntoViewIfNeeded();
-      }
-    }
-  },
-  computed: {
-    activeCityModel: function() {
-      if (this.active_version != null) {
-        return this.extract_citymodel(this.active_version);
-      }
-      else {
-        return this.citymodel;
-      }
-    },
-    logoUrl: function() {
-      if (this.file_loaded)
-      {
-        return "logoWhite.svg";
-      }
-
-      return "logoBlack.svg";
-    },
-    firstLevelObjects: function() {
-      return _.pickBy(this.activeCityModel.CityObjects, function(cityobject) {
-        return !(cityobject.parents && cityobject.parents.length > 0);
-      });
-    },
-    filteredCityObjects: function() {
-      var result = _.pickBy(this.activeCityModel.CityObjects, function(value, key) {
-        var regex = RegExp(this.search_term, "i");
-        var obj_json = JSON.stringify(value);
-        return regex.test(key) | regex.test(obj_json);
-      });
-
-      return result;
-    },
-    existsSelected: function() {
-      return this.selected_objid != null;
-    }
-  },
-  methods: {
-    extract_citymodel(vid) {
-      var object_dict = this.citymodel.versioning.versions[vid].objects;
-      var original_objects = this.citymodel.CityObjects;
-
-      var result = $.extend({}, this.citymodel);
-
-      result["CityObjects"] = {};
-
-      delete result["versioning"];
-
-      Object.keys(object_dict).forEach((key) => {
-        result["CityObjects"][key] = $.extend({}, original_objects[object_dict[key]]);
-      });
-
-      return result;
-    },
-    move_to_object(objid) {
-      this.selected_objid = objid;
-    },
-    reset() {
-      this.citymodel = {};
-      this.search_term = "";
-      this.file_loaded = false;
-    },
-    matches(coid, cityobject) {
-      var regex = RegExp(this.search_term, "i");
-      var obj_json = JSON.stringify(cityobject);
-      if (cityobject.children && cityobject.children.length > 0)
-      {
-        return regex.test(coid) || regex.test(obj_json) || cityobject.children.some(obj_id => { return this.matches( obj_id, this.citymodel.CityObjects[obj_id] ) });
-      }
-      else
-      {
-        return regex.test(coid) || regex.test(obj_json);
-      }
-    },
-    validateCityJSON(cm) {
-      if (cm.type != "CityJSON")
-      {
-        this.error_message = "This is not a CityJSON file!"
-
-        return false;
-      }
-
-      return true;
-    },
-    async selectedFile() {
-      this.loading = true;
-
-      let file = this.$refs.cityJSONFile.files[0];
-      if (!file || file.type != "application/json")
-      {
-        this.error_message = "This is not a JSON file!";
-        this.loading = false;
-        return;
-      }
-
-      let reader = new FileReader();
-      reader.readAsText(file, "UTF-8");
-      reader.onload = evt => {
-        var cm = JSON.parse(evt.target.result);
-
-        if (this.validateCityJSON(cm) == false)
-        {
-          this.loading = false;
-          return;
-        }
-
-        this.citymodel = cm;
-
-        this.has_versions = "versioning" in cm;
-
-        if (this.has_versions)
-        {
-          if ("main" in cm["versioning"]["branches"]) {
-            this.active_branch == "main";
-          }
-          else {
-            this.active_branch = Object.keys(cm["versioning"]["branches"])[0];
-          }
-        }
-
-        this.file_loaded = true;
-
-        this.loading = false;
-      }
-    },
-    download(filename, text) {
-      var element = document.createElement('a');
-      element.setAttribute('href', 'data:application/json;charset=utf-8,' + encodeURIComponent(text));
-      element.setAttribute('download', filename);
-    
-      element.style.display = 'none';
-      document.body.appendChild(element);
-    
-      element.click();
-    
-      document.body.removeChild(element);
-    },
-    downloadModel() {
-      var text = JSON.stringify(this.citymodel);
-
-      this.download("citymodel.json", text);
-    }
-  }
-}
-=======
 	name: 'App',
 	components: {
 		ColorEditor,
@@ -757,7 +546,6 @@
 		}
 	}
 };
->>>>>>> a68fc974
 </script>
 
 <style scoped>
